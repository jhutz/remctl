--- conflicted
+++ resolved
@@ -22,11 +22,7 @@
 
 Name: remctl
 Summary: Client/server for Kerberos-authenticated command execution
-<<<<<<< HEAD
-Version: 3.1
-=======
 Version: 3.2
->>>>>>> 3f512bac
 Release: 1.EL%{rel}
 %if %( rpmbuild --version | cut -d ' ' -f 3 | cut -d . -f 1 ) >= 4
 License: MIT
@@ -217,12 +213,9 @@
 %{__rm} -rf %{buildroot}
 
 %changelog
-<<<<<<< HEAD
-=======
 * Tue Jun 19 2012 Russ Allbery <rra@stanford.edu> 3.2-1
 * Update for 3.2.
 
->>>>>>> 3f512bac
 * Thu Feb 23 2012 Russ Allbery <rra@stanford.edu> 3.1-1
 - Update for 3.1.
 
