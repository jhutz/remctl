--- conflicted
+++ resolved
@@ -549,13 +549,8 @@
 
 # The Ruby build system actually supports VPATH!
 ruby/remctl.so: ruby/extconf.rb $(srcdir)/ruby/remctl.c client/libremctl.la
-<<<<<<< HEAD
-	cd ruby && $(REMCTL_RUBY) extconf.rb
-	cd ruby && $(MAKE) CFLAGS="$(CFLAGS) $(RUBY_WARNINGS)"
-=======
 	cd ruby && $(REMCTL_RUBY) extconf.rb $(REMCTL_RUBY_FLAGS)
 	cd ruby && $(MAKE) CFLAGS="$(CPPFLAGS) $(CFLAGS) $(RUBY_WARNINGS)"
->>>>>>> 58a2700d
 
 install-data-local-ruby: ruby/remctl.so
 	cd ruby && $(MAKE) install DESTDIR=$(DESTDIR)
