                            remctl To-Do List

Protocol:

 * REMCTL-3: Add support for running commands as filters, passing standard
   input asynchronously from the client.  This requires significant
   re-engineering of the client loop and should wait for better
   configuration since we don't want to do this with every command.  It
   also introduces out-of-order responses and possible deadlocks to the
   protocol.  docs/protocol-v4 has an initial draft.

<<<<<<< HEAD
 * Support authentication via anonymous PKINIT.  This may already work,
   but the asserted identity should be documented and it's not clear
   whether this should match an ANYUSER ACL.

Server:

 * Add support for built-in command summaries.  A command of help with no
   subcommand would provide a list of all commands that the authenticated
   user is permitted to run.  To do this, add a configuration option of
   summary=<arg> to the config syntax for commands that will display a
   summary of their supported subcommands if given <arg>.  Then, for any
   "<command> ANY" lines the user is authorized to run, run the binary
   with "<arg>" as the arguments, and for any "<command> <subcommand>"
   lines, run the binary with "<arg> <subcommand>" as the arguments,
   returning the output.

 * Add support for in-depth help for a particular command.  A command of
   "help <command>" would provide help for that command if the user was
   authorized to run that command with its help subcommand, and a command
   of "help <command> <subcommand>" would provide help for that command
   and subcommand if the user is authorized to run both the help
   subcommand and the specified one.  To implement, add a configuration
   option of help=<arg> to the config syntax for commands that support
   help, and then run the command with "<arg>" as the arguments for the
   first case and "<arg> subcommand" as the arguments for the second
   case.

 * Add a way of explicitly specifying the null command or subcommand in
   the remctl configuration.
=======
 * REMCTL-4: Support authentication via anonymous PKINIT.  This may
   already work, but the asserted identity should be documented and it's
   not clear whether this should match an ANYUSER ACL.

Server:

 * REMCTL-5: Add a way of explicitly specifying the null command or
   subcommand in the remctl configuration annd then permit it rather than
   returning a syntax error.
>>>>>>> 3f512bac

 * REMCTL-6: Maximum argument count, maximum data size in MESSAGE_COMMAND,
   and inactivity timeouts for commands should be configurable parameters
   of the server rather than hard-coded values.

 * REMCTL-7: Support LDAP-based ACLs in addition to file system ACLs.
   Probably need to support both entitlement and group-based ACLs.

<<<<<<< HEAD
 * Add support for external ACL checking programs.  If the program exits
   with a zero status, access is granted.  If it exits 1, access is not
   granted but checking continues.  If it exits with any other exit
   status, access is not granted and checking aborts.
=======
 * REMCTL-8: Add support for external ACL checking programs.  If the
   program exits with a zero status, access is granted.  If it exits 1,
   access is not granted but checking continues.  If it exits with any
   other exit status, access is not granted and checking aborts.
>>>>>>> 3f512bac

   Ideally, for writing generic ACL checking programs, the program should
   get the type and service of the remctl command as well as any
   arguments.  However, it would also be good to support passing other
   arguments into the program as specified in the ACL file.
<<<<<<< HEAD
=======

 * REMCTL-9: Sort the files in a directory before processing them so that
   the order is deterministic.  Affects both configuration (earlier
   entries override later ones) and ACL rules in the presence of deny
   ACLs.

 * REMCTL-10: Add a timeout for commands after which the server kills the
   command.
>>>>>>> 3f512bac

 * REMCTL-11: The server should call gss_inquire_context to retrieve the
   mechanism OID and then pass that in to calls to gssapi_error_string
   rather than hard-coding the Kerberos v5 OID.

 * REMCTL-12: Add option to mask all arguments.

 * REMCTL-13: Track all the children spawned by remctld in stand-alone
   mode.  On receipt of SIGTERM or SIGINT, send SIGUSR1 to all children.
   In the children, on receipt of SIGUSR1, exit as soon as the current
   command in progress (if any) stops running.  (SIGTERM or SIGINT
   directly to a child should kill it outright.)

 * Sort the files in a directory before processing them so that the order
   is deterministic.  Affects both configuration (earlier entries
   override later ones) and ACL rules in the presence of deny ACLs.

 * Provide a way to specify handling of the empty command and then permit
   it rather than returning a syntax error.

 * Add a timeout for commands after which the server kills the command.

 * Replace the global hour timeout with something based on idle time
   between commands.  It's entirely reasonable for a protocol 2 client
   to hold a connection open for hours.

 * The server should call gss_inquire_context to retrieve the mechanism
   OID and then pass that in to calls to gssapi_error_string rather than
   hard-coding the Kerberos v5 OID.

 * Support binding to a specified address or addresses given as
   command-line options.

 * Add option to mask all arguments.

Client:

 * REMCTL-14: Implement file upload in the remctl client.

 * REMCTL-15: Add readline support to the remctl client for multiple
   commands to the same server in the same authenticated session.

 * REMCTL-16: Add an option that prompts the user, with echo disabled, for
   a piece of secure data, prompting twice to ensure both times match, and
   then sends that as the last argument to the command.  This would be
   useful for remctl interfaces to change passwords.

 * REMCTL-17: Allow sending the empty command in the command-line client
   once the server supports it.

<<<<<<< HEAD
 * Add an option that prompts the user, with echo disabled, for a piece of
   secure data, prompting twice to ensure both times match, and then sends
   that as the last argument to the command.  This would be useful for
   remctl interfaces to change passwords.

 * Allow sending the empty command in the command-line client once the
   server supports it.

Client library:

 * Add a varient of open that takes a timeout.

 * The client should ideally not specify an OID for the authentication
   mechanism and instead permit GSS-API to negotiate an appropriate
   mechanism.  It should then call gss_inquire_context to retrieve the
   mechanism OID and then pass that in to calls to gssapi_error_string
   rather than hard-coding the Kerberos v5 OID.

 * Support setting a timeout and failing the remctl call if the server
   takes too long to connect or send back data.  (REMCTL-2)

Build system:

 * Incorporate a program that can generate a Kerberos ticket cache from
   a keytab and use that for running the Kerberos tests instead of
   requiring the user to generate a keytab.

Portability layer:

 * Refactor getopt to be easier to understand and less deeply nested.
=======
Client library:

 * REMCTL-18: The client should ideally not specify an OID for the
   authentication mechanism and instead permit GSS-API to negotiate an
   appropriate mechanism.  It should then call gss_inquire_context to
   retrieve the mechanism OID and then pass that in to calls to
   gssapi_error_string rather than hard-coding the Kerberos v5 OID.

Perl library:

 * REMCTL-19: Add a Perl module to make it easier to write remctl backends
   that produce useful output for help and summary subcommands, for
   integration with the new remctld support for service discovery.

Build system:

 * REMCTL-20: Incorporate a program that can generate a Kerberos ticket
   cache from a keytab and use that for running the Kerberos tests instead
   of requiring the user to generate a keytab.

Portability layer:

 * REMCTL-21: Refactor getopt to be easier to understand and less deeply
   nested.

Test suite:

 * REMCTL-22: Add tests to ensure that no child processes of the remctld
   server are still running when the test command finishes for cases like
   server/timeout or server/invalid where we've previously stranded child
   processes for long periods.
>>>>>>> 3f512bac

Windows port:

 * REMCTL-23: With more modifications, it should be possible to build
   remctl against SSPI, the GSS-API-like interface built into Windows, and
   remove the dependency on MIT Kerberos for Windows.  However,
   limitations surrounding realm trusts in the Kerberos implementation in
   versions of Windows prior to Vista would make this a less general
   solution.  Alternately, a separate client protocol implementation in
   .NET (either C# or C++) may be easier than trying to build the current
   source base on Windows with SSPI.

 * REMCTL-24: Support the remctl server.

Java implementation:

 * REMCTL-1: Integrate the new Java client implementation.

 * REMCTL-25: Integrate the Java build into the rest of the build system
   so that it is enabled using an --enable-java flag similar to the
   bindings, finds maven and a JAVA_HOME in configure, and does the JAR
   build in the main Makefile using maven.

<<<<<<< HEAD
 * Support the remctl server.

Java implementation:

 * Integrate the new Java client implementation.  (REMCTL-1)

 * Fix the coding style of the Java implementation to match the coding
   style of the rest of remctl.

 * Integrate the Java build into the rest of the build system so that it
   is enabled using an --enable-java flag similar to the bindings, finds
   ant and a JAVA_HOME in configure, and does the JAR build in the main
   Makefile using ant.

 * Consider eliminating the simple Makefile in the java directory and
   requiring ant.

 * Java cannot obtain tickets from a ticket cache created using the
   k5.conf file included in the java directory using the current MIT
=======
 * REMCTL-26: Java cannot obtain tickets from a ticket cache created using
   the k5.conf file included in the java directory using the current MIT
>>>>>>> 3f512bac
   Kerberos on Debian.  It has to prompt for a password and get tickets
   itself.  Figure out why and fix it.<|MERGE_RESOLUTION|>--- conflicted
+++ resolved
@@ -9,37 +9,6 @@
    also introduces out-of-order responses and possible deadlocks to the
    protocol.  docs/protocol-v4 has an initial draft.
 
-<<<<<<< HEAD
- * Support authentication via anonymous PKINIT.  This may already work,
-   but the asserted identity should be documented and it's not clear
-   whether this should match an ANYUSER ACL.
-
-Server:
-
- * Add support for built-in command summaries.  A command of help with no
-   subcommand would provide a list of all commands that the authenticated
-   user is permitted to run.  To do this, add a configuration option of
-   summary=<arg> to the config syntax for commands that will display a
-   summary of their supported subcommands if given <arg>.  Then, for any
-   "<command> ANY" lines the user is authorized to run, run the binary
-   with "<arg>" as the arguments, and for any "<command> <subcommand>"
-   lines, run the binary with "<arg> <subcommand>" as the arguments,
-   returning the output.
-
- * Add support for in-depth help for a particular command.  A command of
-   "help <command>" would provide help for that command if the user was
-   authorized to run that command with its help subcommand, and a command
-   of "help <command> <subcommand>" would provide help for that command
-   and subcommand if the user is authorized to run both the help
-   subcommand and the specified one.  To implement, add a configuration
-   option of help=<arg> to the config syntax for commands that support
-   help, and then run the command with "<arg>" as the arguments for the
-   first case and "<arg> subcommand" as the arguments for the second
-   case.
-
- * Add a way of explicitly specifying the null command or subcommand in
-   the remctl configuration.
-=======
  * REMCTL-4: Support authentication via anonymous PKINIT.  This may
    already work, but the asserted identity should be documented and it's
    not clear whether this should match an ANYUSER ACL.
@@ -49,7 +18,6 @@
  * REMCTL-5: Add a way of explicitly specifying the null command or
    subcommand in the remctl configuration annd then permit it rather than
    returning a syntax error.
->>>>>>> 3f512bac
 
  * REMCTL-6: Maximum argument count, maximum data size in MESSAGE_COMMAND,
    and inactivity timeouts for commands should be configurable parameters
@@ -58,24 +26,15 @@
  * REMCTL-7: Support LDAP-based ACLs in addition to file system ACLs.
    Probably need to support both entitlement and group-based ACLs.
 
-<<<<<<< HEAD
- * Add support for external ACL checking programs.  If the program exits
-   with a zero status, access is granted.  If it exits 1, access is not
-   granted but checking continues.  If it exits with any other exit
-   status, access is not granted and checking aborts.
-=======
  * REMCTL-8: Add support for external ACL checking programs.  If the
    program exits with a zero status, access is granted.  If it exits 1,
    access is not granted but checking continues.  If it exits with any
    other exit status, access is not granted and checking aborts.
->>>>>>> 3f512bac
 
    Ideally, for writing generic ACL checking programs, the program should
    get the type and service of the remctl command as well as any
    arguments.  However, it would also be good to support passing other
    arguments into the program as specified in the ACL file.
-<<<<<<< HEAD
-=======
 
  * REMCTL-9: Sort the files in a directory before processing them so that
    the order is deterministic.  Affects both configuration (earlier
@@ -84,7 +43,6 @@
 
  * REMCTL-10: Add a timeout for commands after which the server kills the
    command.
->>>>>>> 3f512bac
 
  * REMCTL-11: The server should call gss_inquire_context to retrieve the
    mechanism OID and then pass that in to calls to gssapi_error_string
@@ -97,28 +55,6 @@
    In the children, on receipt of SIGUSR1, exit as soon as the current
    command in progress (if any) stops running.  (SIGTERM or SIGINT
    directly to a child should kill it outright.)
-
- * Sort the files in a directory before processing them so that the order
-   is deterministic.  Affects both configuration (earlier entries
-   override later ones) and ACL rules in the presence of deny ACLs.
-
- * Provide a way to specify handling of the empty command and then permit
-   it rather than returning a syntax error.
-
- * Add a timeout for commands after which the server kills the command.
-
- * Replace the global hour timeout with something based on idle time
-   between commands.  It's entirely reasonable for a protocol 2 client
-   to hold a connection open for hours.
-
- * The server should call gss_inquire_context to retrieve the mechanism
-   OID and then pass that in to calls to gssapi_error_string rather than
-   hard-coding the Kerberos v5 OID.
-
- * Support binding to a specified address or addresses given as
-   command-line options.
-
- * Add option to mask all arguments.
 
 Client:
 
@@ -135,38 +71,6 @@
  * REMCTL-17: Allow sending the empty command in the command-line client
    once the server supports it.
 
-<<<<<<< HEAD
- * Add an option that prompts the user, with echo disabled, for a piece of
-   secure data, prompting twice to ensure both times match, and then sends
-   that as the last argument to the command.  This would be useful for
-   remctl interfaces to change passwords.
-
- * Allow sending the empty command in the command-line client once the
-   server supports it.
-
-Client library:
-
- * Add a varient of open that takes a timeout.
-
- * The client should ideally not specify an OID for the authentication
-   mechanism and instead permit GSS-API to negotiate an appropriate
-   mechanism.  It should then call gss_inquire_context to retrieve the
-   mechanism OID and then pass that in to calls to gssapi_error_string
-   rather than hard-coding the Kerberos v5 OID.
-
- * Support setting a timeout and failing the remctl call if the server
-   takes too long to connect or send back data.  (REMCTL-2)
-
-Build system:
-
- * Incorporate a program that can generate a Kerberos ticket cache from
-   a keytab and use that for running the Kerberos tests instead of
-   requiring the user to generate a keytab.
-
-Portability layer:
-
- * Refactor getopt to be easier to understand and less deeply nested.
-=======
 Client library:
 
  * REMCTL-18: The client should ideally not specify an OID for the
@@ -198,7 +102,6 @@
    server are still running when the test command finishes for cases like
    server/timeout or server/invalid where we've previously stranded child
    processes for long periods.
->>>>>>> 3f512bac
 
 Windows port:
 
@@ -222,29 +125,7 @@
    bindings, finds maven and a JAVA_HOME in configure, and does the JAR
    build in the main Makefile using maven.
 
-<<<<<<< HEAD
- * Support the remctl server.
-
-Java implementation:
-
- * Integrate the new Java client implementation.  (REMCTL-1)
-
- * Fix the coding style of the Java implementation to match the coding
-   style of the rest of remctl.
-
- * Integrate the Java build into the rest of the build system so that it
-   is enabled using an --enable-java flag similar to the bindings, finds
-   ant and a JAVA_HOME in configure, and does the JAR build in the main
-   Makefile using ant.
-
- * Consider eliminating the simple Makefile in the java directory and
-   requiring ant.
-
- * Java cannot obtain tickets from a ticket cache created using the
-   k5.conf file included in the java directory using the current MIT
-=======
  * REMCTL-26: Java cannot obtain tickets from a ticket cache created using
    the k5.conf file included in the java directory using the current MIT
->>>>>>> 3f512bac
    Kerberos on Debian.  It has to prompt for a password and get tickets
    itself.  Figure out why and fix it.