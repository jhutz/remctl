--- conflicted
+++ resolved
@@ -17,10 +17,7 @@
  **  Coypright 2007 Marcus Watts <mdw@umich.edu>
  **  Copyright 2002
  **      The Board of Trustees of the Leland Stanford Junior University
-<<<<<<< HEAD
-=======
  **
->>>>>>> 3f512bac
  **  See LICENSE for licensing terms.
  **
  **  This version considerably modified by Marcus Watts <mdw@umich.edu>
