# Makefile for Java remctl implementation.
#
# This Makefile is not (yet) integrated with the rest of the remctl build
# system.  You will need to either edit the JDK setting below or override it
# on the command line with:
#
#     make JAVA_HOME=/path/to/jdk/directory
#
# Currently, only the Sun Java JDK is supported (1.4.2, 5, or 6).
#
<<<<<<< HEAD
# Originally written by Marcus Watts <mdw@umich.edu>
# Copyright 2007 Marcus Watts
=======
# Copyright 2007 Marcus Watts <mdw@umich.edu>
>>>>>>> 3f512bac
# Copyright 2007, 2008
#     The Board of Trustees of the Leland Stanford Junior University
#
# See LICENSE for licensing terms.

JAVA_HOME ?= /usr/lib/jvm/java-6-sun
JAVAC      = $(JDK)/bin/javac
JAR        = $(JDK)/bin/jar

ORIGIN     = org/eyrie/eagle/remctl
SOURCE     = $(ORIGIN)/RemctlClient.java $(ORIGIN)/RemctlServer.java \
	     $(ORIGIN)/Remctl.java
CLASS	   = $(SOURCE:.java=.class)

all: remctl.jar t5.class t7.class

t5.class: t5.java $(CLASS)
	$(JAVAC) -g t5.java

t7.class: t7.java $(CLASS)
	$(JAVAC) -g t7.java

remctl.jar: $(CLASS)
	$(JAR) cfe remctl.jar $(ORIGIN)/RemctlClient $(ORIGIN)/*.class

$(ORIGIN)/RemctlClient.class: $(ORIGIN)/RemctlClient.java $(ORIGIN)/Remctl.class
	$(JAVAC) -g $(ORIGIN)/RemctlClient.java

$(ORIGIN)/RemctlServer.class: $(ORIGIN)/RemctlServer.java $(ORIGIN)/Remctl.class
	$(JAVAC) -g $(ORIGIN)/RemctlServer.java

$(ORIGIN)/Remctl.class: $(ORIGIN)/Remctl.java
	$(JAVAC) -g $(ORIGIN)/Remctl.java

clean:
	rm -rf $(ORIGIN)/*.class remctl.jar *.class<|MERGE_RESOLUTION|>--- conflicted
+++ resolved
@@ -8,12 +8,7 @@
 #
 # Currently, only the Sun Java JDK is supported (1.4.2, 5, or 6).
 #
-<<<<<<< HEAD
-# Originally written by Marcus Watts <mdw@umich.edu>
-# Copyright 2007 Marcus Watts
-=======
 # Copyright 2007 Marcus Watts <mdw@umich.edu>
->>>>>>> 3f512bac
 # Copyright 2007, 2008
 #     The Board of Trustees of the Leland Stanford Junior University
 #
