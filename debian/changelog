<<<<<<< HEAD
remctl (3.4-1~sbp60+1) stable; urgency=low

  * Backport to squeeze.
  * Remove dependency and use of dh-autoreconf and use the upstream build
    system, since the version in stable is quite old.
  * Remove multiarch support.
  * Revert changes for the new Ruby packaging standards and reintroduce
    libremctl-ruby* packages as non-transitional packages.

 -- Russ Allbery <rra@debian.org>  Tue, 26 Mar 2013 18:56:37 -0700
=======
remctl (3.6-1) unstable; urgency=low

  * New upstream release.
    - For client calls with a timeout, restart waiting for a non-blocking
      connect if the select call is interrupted by a signal.
    - Better Net::Remctl::Backend help formatting for commands with long
      syntax.

 -- Russ Allbery <rra@debian.org>  Wed, 14 Aug 2013 21:56:39 -0700

remctl (3.5-1) unstable; urgency=low

  * New upstream release.
    - Fix a long-standing race condition in remctld that could truncate
      large backend output.
    - remctl_set_ccache is now threadsafe when built against a GSS-API
      library that supports gss_krb5_import_cred.
    - The Net::Remctl and Net::Remctl::Backend Perl module versions have
      gone backwards from Perl's perspective to bring them in-line with
      the package version (3.4 -> 3.05).  This is a one-time adjustment
      to a more reliable versioning scheme.
    - Fix test suite issues with newer Linux kernels.

 -- Russ Allbery <rra@debian.org>  Fri, 28 Jun 2013 21:45:30 -0700

remctl (3.4-2) unstable; urgency=low

  * Upload to unstable.
  * Drop old Ruby transitional packages required for upgrades from squeeze
    now that wheezy has been released.
  * Add additional Perl modules required to run the full module test suite
    to Build-Depends.

 -- Russ Allbery <rra@debian.org>  Sat, 11 May 2013 16:34:25 -0700
>>>>>>> 178b288d

remctl (3.4-1) experimental; urgency=low

  * New upstream release.
    - New C APIs for establishing a remctl connection given a sockaddr, a
      list of struct addrinfo, or an already open socket.
    - New Net::Remctl::Backend Perl module to aid writing remctl backend
      scripts.
    - Remove all prototypes from Net::Remctl functions.
    - Return an error if an empty command is passed to remctl_command.

 -- Russ Allbery <rra@debian.org>  Tue, 26 Mar 2013 13:19:58 -0700

remctl (3.3-1) experimental; urgency=low

  * New upstream release.
    - Fix a file descriptor leak when checking ACL files.
    - Fix memory leaks in remctld and libremctl.
    - Don't create the PID file in remctld until the network socket is set
      up and listening.
    - Remove prototypes from the Perl remctl() function to allow passing
      in parameters via an array.
  * Use xz compression for the Debian binary packages.
  * Update to standards version 3.9.4.
    - Add branch information to Vcs-Git.

 -- Russ Allbery <rra@debian.org>  Tue, 25 Sep 2012 21:34:43 -0700

remctl (3.2-3) unstable; urgency=low

  * Cherry-pick upstream fix to flags passed to open() when creating
    sentinel files in the test suite.  Hopefully fixes FTBFS on Hurd.

 -- Russ Allbery <rra@debian.org>  Thu, 28 Jun 2012 13:57:28 -0700

remctl (3.2-2) unstable; urgency=low

  * Cherry-pick upstream fix to add proper dependencies on libremctl.la to
    the build rules for other language bindings.  This should fix
    occasional FTBFS problems with parallel builds.  Thanks, Aaron
    M. Ucko.  (Closes: #679307)

 -- Russ Allbery <rra@debian.org>  Wed, 27 Jun 2012 16:32:57 -0700

remctl (3.2-1) unstable; urgency=low

  * New upstream release.
    - If remctld receives a help command with no arguments and no help
      command is explicitly defined, it will look for commands to which
      the current user has access and for which the summary option is set
      and run them with the argument given by the summary option,
      collecting the output and sending it back to the client.
    - If remctld receives a help command with one or two arguments and a
      command entry exists matching those arguments, the user has access
      to run it, and the help option is set, the command is run with the
      help option as the subcommand.
    - Always close the server's connection to the client on low-level
      network and GSS-API errors.
    - Fix remctld segfault when the configuration does not define any
      commands.
  * Update Ruby extension packaging for the new Ruby standard.  The
    ruby-remctl package replaces all libremctl-ruby* packages, which are
    now transitional packages to ease the upgrade.  The Ruby extension is
    now installed in the vendor_ruby directory and the modules for all
    supported Ruby versions are included in the same package.
  * Switch to xz compression for the upstream and Debian tarballs.
  * Move single-debian-patch to local-options and patch-header to
    local-patch-header so that they only apply to the packages I build and
    NMUs get regular version-numbered patches.
  * Enable parallel builds.
  * Mark libremctl-dev Multi-Arch: same and remctl-client and
    remctl-server Multi-Arch: foreign.
  * Convert debian/copyright to copyright-format 1.0.
  * Update standards version to 3.9.3 (no changes required).

 -- Russ Allbery <rra@debian.org>  Tue, 19 Jun 2012 20:19:03 -0700

remctl (3.1-1) unstable; urgency=low

  * New upstream release.
    - New remctl_set_timeout function and corresponding API in all the
      language bindings to set a timeout on all further network operations
      on that client connection.
    - remctld supports a user configuration option to run a program as a
      specific user (with supplemental groups).
    - remctld's timeout is now one hour between messages instead of a
      total limit of one hour for the connection.
    - PHP's remctl_output no longer warns on failure.
    - Python's _remctl.remctl_output returns an empty tuple on error.
    - Fix error reporting for non-blocking connect.

 -- Russ Allbery <rra@debian.org>  Wed, 29 Feb 2012 13:14:14 -0800

remctl (3.0-6) unstable; urgency=low

  * Patch the upstream build system to provide more hooks for Perl and
    Python builds and make use of them, removing all the complexity in
    debian/rules to selectively rebuild parts of the source.  As a side
    effect, fix application of the hardening flags to all of the
    interpretor modules.
  * Use dh-autoreconf to rebuild the Autotools build system, and link with
    --as-needed to remove the additional unnecessarily library
    dependencies for the client.  Remove the workaround of relinking the
    binary, which removed the hardening flags.
  * Pass the hardening flags into the Perl and Python module rebuilds.
  * Depend on debhelper (>= 9) now that V9 is no longer experimental and
    remove now-unneeded Lintian override.
  * Remove the special additional test run for kfreebsd-amd64.  The
    problem has been located and corrected upstream.

 -- Russ Allbery <rra@debian.org>  Sat, 04 Feb 2012 20:21:09 -0800

remctl (3.0-5) unstable; urgency=low

  * Fix the skip count for the network utility test suite, fixing a
    spurious test failure on systems without IPv6.  Patch from Felix
    Geyer.  (Closes: #654982)
  * Fix removal of build directory paths from RPATH when building the Perl
    module inside a build directory that contains regex metacharacters.

 -- Russ Allbery <rra@debian.org>  Sun, 08 Jan 2012 21:01:28 -0800

remctl (3.0-4) unstable; urgency=low

  * Disable the network timeout test for right now since kfreebsd-amd64 is
    still failing.  Add some additional debugging and run the test with
    full output for now so that this test can hopefully be reinstated in a
    later version.

 -- Russ Allbery <rra@debian.org>  Wed, 02 Nov 2011 19:21:14 -0700

remctl (3.0-3) unstable; urgency=low

  * Further test suite fixes for kfreebsd: Skip network timeout tests if a
    short listen queue doesn't cause any connections to fail, and fix the
    bounds handling when closing open sockets if all connections
    succeeded.  (Closes: #647254)

 -- Russ Allbery <rra@debian.org>  Wed, 02 Nov 2011 12:47:06 -0700

remctl (3.0-2) unstable; urgency=low

  * Allow for different networking behavior seen on kfreebsd systems in
    the test suite.  (Closes: #647254)
    - FreeBSD kernel refuses connections after listen queue exhaustion.
    - getaddrinfo may return other errors on invalid host lookups.

 -- Russ Allbery <rra@debian.org>  Tue, 01 Nov 2011 21:07:03 -0700

remctl (3.0-1) unstable; urgency=low

  * New upstream release.
    - New protocol version 3, adding a NOOP command.
    - More consistent and formal handling of continuation commands.
    - The server no longer closes the connection after version or error
      replies.
    - Add new remctl_set_source_ip function to set the source IP address
      for outgoing client connections.
    - Add new -b option to remctl command-line client to set source IP.
    - Add new remctl_set_ccache function to specify the credential store
      to use for GSS-API authentication.
    - Fix a client memory leak on remctl_close.
    - Send QUIT to the server when reopening a remctl object.
  * Convert libremctl to multiarch.
  * Update to (experimental) debhelper compatibility level V9.
    - Add Pre-Depends: ${misc:Pre-Depends} to libremctl1.
    - Use dpkg-buildflags to set CFLAGS.
    - Enable bindnow hardening.  Leave pie off for right now.
    - Add Lintian override for using an experimental debhelper level.
  * Update Python packaging to use dh_python2.
    - Add XS-Python-Version to debian/control.
    - Add python2 debhelper add-on to debian/rules.
    - Remove build dependency on python-support.

 -- Russ Allbery <rra@debian.org>  Mon, 31 Oct 2011 18:05:11 -0700

remctl (2.18-1) unstable; urgency=low

  * New upstream release.
    - Fix uninitialized variable in remctld standalone server.

 -- Russ Allbery <rra@debian.org>  Tue, 31 May 2011 17:10:09 -0700

remctl (2.17-1) unstable; urgency=low

  * New upstream release.
    - Fix return object construction in the Python simple bindings.
    - Support -b option in remctld to set the bind address.
    - Support IPv6 in remctld when run stand-alone.
    - Add a pkg-config configuration file for libremctl.
    - Set PHP extension test to be noninteractive.
    - Initialize sockaddr structs more correctly.
  * Remove Conflicts/Replaces referring to versions older than oldstable.
  * Update standards version to 3.9.2 (no changes required).

 -- Russ Allbery <rra@debian.org>  Tue, 31 May 2011 15:40:02 -0700

remctl (2.16-2) unstable; urgency=low

  * Skip the getaddrinfo invalid host test if foo.invalid resolves using
    gethostbyname.  This hopefully works around build issues on kFreeBSD.
    (See #626047)
  * Update network utility library from rra-c-util 3.4 to fix problems
    with the test suite on hosts that bind IPv4 addresses when binding
    IPv6 addresses by default.

 -- Russ Allbery <rra@debian.org>  Tue, 10 May 2011 20:53:25 -0700

remctl (2.16-1) unstable; urgency=low

  * New upstream release.
    - Add Ruby bindings (install libremctl-ruby).
    - Add support for PCRE and regex ACLs in the remctl server.
    - remctld now sets REMCTL_COMMAND to the command run.
  * Use dh_gencontrol -- -V to pass the PHP version substvar instead of
    writing it to the substvars file.
  * Switch to 3.0 (quilt) source format.  Force a single Debian patch and
    include a custom patch header explaining that it is a rollup of any
    fixes cherry-picked from upstream and breaking those patches out
    separately would be work for no gain.

 -- Russ Allbery <rra@debian.org>  Sun, 02 May 2010 18:13:50 -0700

remctl (2.15-3) unstable; urgency=low

  * Make use of the new Makefile variables in the upstream 2.15 release to
    control the Python installation and test suite.  Hopefully fixes
    installation with Python 2.6 as the default.  (Closes: #571509)
  * Fix the PHP tests to work properly with PHP 5.3, which no longer
    passes environment variables through to the running test programs.
  * Downgrade the libremctl-dev dependency on libkrb5-dev to suggests
    since it's only required for static linking.
  * Fix a spelling error in the Net::Remctl man page.
  * Update standards version to 3.8.4 (no changes required).

 -- Russ Allbery <rra@debian.org>  Thu, 25 Feb 2010 18:06:48 -0800

remctl (2.15-2) unstable; urgency=low

  * Do not add php5 as an alternative to the phpapi dependency in
    php5-remctl, fixing problems with the upcoming PHP 5.3 transition.
    Thanks, Raphael Geissert.  (Closes: #566300)

 -- Russ Allbery <rra@debian.org>  Fri, 22 Jan 2010 11:21:37 -0800

remctl (2.15-1) unstable; urgency=low

  * New upstream release.
    - Allow the subcommand to be omitted on the remctl command line.
    - New special keyword EMPTY in remctld configuration.
    - Allow use of ALL for the command in the remctld configuration.
    - Fix read of uninitialized memory when parsing ACL files.
  * Fix debian/rules logic for forcing Python module tests to be run using
    the default version of Python.

 -- Russ Allbery <rra@debian.org>  Sun, 29 Nov 2009 18:51:38 -0800

remctl (2.14-4) unstable; urgency=low

  * Add --install-layout=deb to the Python setup.py install commands to
    support Python 2.6.
  * Add php5-cli to the build dependencies so that the test suite is run.
  * Update to debhelper compatibility level V7.
    - Use debhelper rule minimization with overrides.
    - Skip the test suite if nocheck is set in DEB_BUILD_OPTIONS.
    - Let dh_install handle installation of remctl.conf.
    - Add ${misc:Depends} to all dependencies.
  * Apply a build-time fix to the upstream Makefile to only use the Python
    build directory for the default version of Python.  This is required
    now that make check is run after building Python modules for all
    supported versions.
  * Use the right optimization and warning flags when relinking libremctl.

 -- Russ Allbery <rra@debian.org>  Thu, 27 Aug 2009 19:28:16 -0700

remctl (2.14-3) unstable; urgency=low

  * Stop including the protocol documentation in remctl-server.  Add a
    pointer to the remctl-client package for protocol documentation in
    remctl-server's README.Debian.
  * Add a doc-base registration file for the remctl protocol specification
    in remctl-client.
  * Do not install the libremctl.la file.  Libtool *.la files force other
    packages using Libtool to declare excessive library dependencies.
  * Add an explicit build-dependency on Perl.  It was being pulled in by
    other build dependencies, but this is more correct.
  * Update standards version to 3.8.3 (no changes required).

 -- Russ Allbery <rra@debian.org>  Mon, 24 Aug 2009 16:12:57 -0700

remctl (2.14-2) unstable; urgency=low

  * Fix test suite behavior when IPv6 support is available in the library
    but disabled in the kernel.  Thanks, Peter 'p2' De Schrijver.
    (Closes: #530573)
  * Change php5-remctl's section to php to match override.

 -- Russ Allbery <rra@debian.org>  Mon, 08 Jun 2009 00:21:09 -0700

remctl (2.14-1) unstable; urgency=low

  * New upstream release.
    - remctld can be configured to pass an argument on standard input.
    - Arguments passed on standard input may now contain nuls.
    - remctld logging now replaces unprintable characters.
    - "command" and "subcommand" are now used instead of "type" and
      "service" in all documentation of remctl commands.
    - Better diagnosis of nul characters in command arguments.
    - Plug several memory leaks in the remctld server.
  * Allow php5 as an alternative for the phpapi dependency to avoid a
    Lintian warning (although I'm not sure this change is correct and need
    to investigate further later).
  * Update standards version to 3.8.1 (no changes required).

 -- Russ Allbery <rra@debian.org>  Fri, 22 May 2009 16:20:45 -0700

remctl (2.13-3) unstable; urgency=low

  * Upload to unstable.

 -- Russ Allbery <rra@debian.org>  Mon, 16 Feb 2009 20:13:34 -0800

remctl (2.13-2) experimental; urgency=low

  * Call open() with the correct arguments when creating a sentinel file
    in the test suite.  (LP: #307326)

 -- Russ Allbery <rra@debian.org>  Thu, 11 Dec 2008 19:30:14 -0800

remctl (2.13-1) experimental; urgency=low

  * New upstream release.
    - New PHP PECL bindings for libremctl (php5-remctl).
    - New Python remctl extension (python-remctl).
    - Add support for ACL methods to the remctld server.
    - Add the deny ACL method to reject authentication by certain users.
    - Add the princ ACL method, allowing direct specification of
      particular principals in the main configuration file.
    - When processing the include of a directory for configuration or ACL
      files, limit the files included to characters in [a-zA-Z0-9_-] to
      avoid editor temporary files.  (Closes: #479481)
  * On new installations of remctl-server, add the inetd.conf line with
    the symbolic protocol name rather than the port number.  Depend on a
    new enough version of netbase.  Remove that line in prerm.
  * Add Vcs-Git and Vcs-Browser control fields.
  * Update standards version to 3.8.0 (no changes required).

 -- Russ Allbery <rra@debian.org>  Fri, 14 Nov 2008 18:27:14 -0800

remctl (2.12-1) unstable; urgency=low

  * New upstream release.
    - Allow the GSS-API library to do hostname canonicalization if no
      server principal was specified in the client.
    - Document the client's choice of default server principal.
    - Fix an exit rather than error in the client library after an out of
      memory error.
    - Close file descriptors in the server when spawning children.
    - Fix Perl API interface for requesting the default principal.
    - Fix test suite failure when DNS lookups fail.  Thanks, Lucas
      Nussbaum.  (Closes: #467590)
  * Use touch $@ to create stamp files.
  * Rewrite debian/copyright based on the upstream LICENSE file.
  * Bump the watch version to 3.

 -- Russ Allbery <rra@debian.org>  Fri, 04 Apr 2008 22:24:07 -0700

remctl (2.11-3) unstable; urgency=low

  * Add the correct Perl dependencies for libnet-remctl-perl.
  * Really rebuild the Perl module to remove an unnecessary libgssapi_krb5
    dependency.
  * Update standards version to 3.7.3 (no changes required).

 -- Russ Allbery <rra@debian.org>  Mon, 28 Jan 2008 11:26:27 -0800

remctl (2.11-2) unstable; urgency=low

  * Create a symbols file for libremctl1 and tighten build dependencies
    accordingly.

 -- Russ Allbery <rra@debian.org>  Tue, 20 Nov 2007 13:41:16 -0800

remctl (2.11-1) unstable; urgency=low

  * New upstream release.
    - Default to IANA-assigned port 4373.
    - Fall back to old 4444 port on client connections.
    - Fix remctld segfault when given a command with no service.
    - Improve remctld man page.
  * Change the port number when creating the initial inetd.conf entry.
  * Remove inetd.conf entries for both 4444 and 4373 on package removal.
  * Move Homepage pseudo-headers to a proper control header now that dpkg
    supports this.

 -- Russ Allbery <rra@debian.org>  Sun, 11 Nov 2007 13:28:28 -0800

remctl (2.10-1) unstable; urgency=low

  * New upstream release.
    - Fix server crash when client sends too many arguments.
    - Request sequence protection, don't require replay protection.
    - Standalone remctld removes PID file and handles signals.
    - Standalone remctld re-reads config on SIGHUP.
    - Standalone remctld doesn't exit after an hour.
    - libremctl now uses symbol versioning.
    - Allow port and principal to be omitted in Net::Remctl::open.
    - Documentation fixes for Net::Remctl.
    - Check for MIT GSS-API library first to avoid UMich libgssapi.
  * Allow inet-superserver to satisfy the update-inetd requirement.
  * Move tcpd to Recommends for remctld.  It's used by the default
    inetd.conf line but isn't strictly required.
  * Stop including the Java client as an example; it's no longer just a
    few files.  Refer the curious to the source package in remctl-client's
    README.Debian.

 -- Russ Allbery <rra@debian.org>  Sun, 26 Aug 2007 13:39:22 -0700

remctl (2.9-1) unstable; urgency=low

  * New upstream release.
    - Fix error handling bug when a client network connection fails.
    - Add C API man pages.
    - Fix several documentation errors in the Net::Remctl module.
  * Use DESTDIR in the install target in debian/rules rather than
    resetting prefix now that the Perl module installation also supports
    it.
  * Run dh_fixperms before dh_strip so that Perl modules are properly
    stripped.

 -- Russ Allbery <rra@debian.org>  Fri, 29 Jun 2007 17:04:34 -0700

remctl (2.8-1) unstable; urgency=low

  * New upstream release.
    - New libnet-remctl-perl package with the Perl libremctl bindings.
    - Fix null pointer dereferences in remctl call on errors.
    - Fork for each connection in stand-alone mode.
    - Background by default in stand-alone mode (-F to disable).
    - New remctld -k option to use a non-default keytab.
    - remctld exits properly if it can't parse its configuration file.
    - Fix GSS-API memory free calls in some error cases.
    - Library now properly supports default ports and principals.
  * Use ${binary:Version} instead of ${Source-Version} in debian/control.
  * libremctl-dev contains no binaries with shared library dependencies
    and never will, so drop ${shlibs:Depends} from its control entry to
    avoid a warning.

 -- Russ Allbery <rra@debian.org>  Wed, 27 Jun 2007 18:07:25 -0700

remctl (2.7-2) unstable; urgency=low

  * remctl-server now depends on update-inetd directly and recommends
    openbsd-inetd | inet-superserver, since it will run without inetd but
    calls update-inetd in its postinst.
  * Remove the remctl transitional package now that etch is released.
  * Support reconfigure in the remctl-server postinst.
  * Don't fail on unknown arguments to maintainer scripts.
  * Add build-arch and build-indep targets, just in case.
  * Update debhelper compatibility level to V5.

 -- Russ Allbery <rra@debian.org>  Fri, 13 Apr 2007 08:52:30 -0700

remctl (2.7-1) unstable; urgency=low

  * New upstream release.
    - remctld considers a command complete when it exits rather than
      waiting for standard output and error to be closed.
    - Properly canonicalize the remote host in the command-line client.
    - Fix protocol errors with commands larger than the token size.
    - Fix memory and file descriptor leaks in remctld.

 -- Russ Allbery <rra@debian.org>  Sun, 25 Mar 2007 17:17:00 -0700

remctl (2.6-2) unstable; urgency=low

  * libremctl-dev should depend on libremctl1.

 -- Russ Allbery <rra@debian.org>  Thu,  8 Mar 2007 20:10:16 -0800

remctl (2.6-1) unstable; urgency=high

  * Urgency high for security fix.
  * New upstream release.
    - Treat non-existant ACLs as authorization failure, not success.

 -- Russ Allbery <rra@debian.org>  Sat,  3 Feb 2007 22:55:04 -0800

remctl (2.5-1) unstable; urgency=low

  * New upstream release.
    - The remctl client library now supports arbitrarily large commands
      transparently, at the cost of some memory consumption on the client
      and server.
    - Commands are run with stdin open to /dev/null rather than closed.
    - Clean up memory leaks and more strictly check command input.
    - Clean up handling of token size limits.
  * Update copyright statement and dates.

 -- Russ Allbery <rra@debian.org>  Sat,  3 Feb 2007 21:02:25 -0800

remctl (2.4-1) unstable; urgency=low

  * New upstream release.
    - IPv6 support.
    - Correctly check for network errors when sending tokens.
    - Print a newline after error messages in the command-line client.
    - Return better error messages for too many arguments.

 -- Russ Allbery <rra@debian.org>  Wed, 17 Jan 2007 11:55:32 -0800

remctl (2.3-1) unstable; urgency=low

  * New upstream release.
    - Increase the maximum number of arguments the server will accept for
      a command to 4096 from 64.
    - Add the -S flag to remctld for testing.
    - Document the exit status of remctl.
  * Relink remctl after building to eliminte the unneceesary dependencies
    on the Kerberos libraries.

 -- Russ Allbery <rra@debian.org>  Wed,  6 Dec 2006 20:07:14 -0800

remctl (2.2-1) unstable; urgency=low

  * New upstream release.
    - Work around an interaction between glibc headers and gcc 4.1 that
      produces compilation errors when calling wait W* macros on int
      members of const structs.  Thanks to Martin Michlmayr for the report
      and analysis.  (Closes: #386438)
    - Better type safety in printf on 64-bit systems.

 -- Russ Allbery <rra@debian.org>  Fri,  8 Sep 2006 14:18:05 -0700

remctl (2.1-1) unstable; urgency=low

  * New upstream release.
    - Now sets REMOTE_USER, REMOTE_ADDR, and REMOTE_HOST for commands run
      by remctld in addition to REMUSER.
    - No longer sets SCPRINCIPAL.
  * Copy the upstream examples/remctl.conf instead of supplying our own.
  * Remove unnecessary comments about the behavior of dh_installdeb from
    the maintainer scripts.

 -- Russ Allbery <rra@debian.org>  Tue, 22 Aug 2006 16:13:30 -0700

remctl (2.0-2) unstable; urgency=low

  * The development package for MIT Kerberos is libkrb5-dev, not
    libkrb53-dev.  Thanks, Luk Claes.  (Closes: #383136)

 -- Russ Allbery <rra@debian.org>  Tue, 15 Aug 2006 09:04:44 -0700

remctl (2.0-1) unstable; urgency=low

  * New upstream release.
    - New version 2 protocol with automatic down-negotiation to the old
      protocol for backward compatibility.  Supports streaming output from
      the server, distinguishing between output streams, and persistant
      connections.
    - Don't consider inclusion of empty directories in a configuration
      file an error.
    - New protocol documentation.
  * Use a better way to optionally run make distclean.
  * Always pass the system type into configure.
  * Update standards version to 3.7.2 (no changes required).

 -- Russ Allbery <rra@debian.org>  Wed,  9 Aug 2006 09:38:55 -0700

remctl (1.12-2) unstable; urgency=low

  * Don't assume "rule: export VARIABLE=value" works in debian/rules;
    instead, export the variable separate from the rule-specific setting.
    The make on at least one of the buildds didn't like this construct.

 -- Russ Allbery <rra@debian.org>  Sun,  1 Jan 2006 23:25:59 -0800

remctl (1.12-1) unstable; urgency=low

  * New upstream release.
    - Fix memory initialization bug in remctld configuration parsing.
  * Use DH_OPTIONS in debian/rules to avoid -i and -a clutter.

 -- Russ Allbery <rra@debian.org>  Sun,  1 Jan 2006 21:21:40 -0800

remctl (1.11-1) unstable; urgency=low

  * New upstream version.
    - remctl stops parsing arguments at the first non-option to make it
      easier to pass options to remote programs.
    - Include example of how to use remctl like rsh.  Thanks, Romain
      LENGLET.
    - Support include in ACL files.  (Closes: #309418)

 -- Russ Allbery <rra@debian.org>  Thu, 22 Dec 2005 16:43:59 -0800

remctl (1.10-1) unstable; urgency=low

  * New upstream version.
    - The -v verbose option is now -d (debug) for remctl and remctld.
    - Better and cleaner error reporting and logging.
    - Support linking with only the shared libraries called directly and
      relying on the shared libraries to pull in their own dependencies,
      reducing unnecessary package dependencies.
  * Build separate remctl-server and remctl-client packages (with a remctl
    transitional package for upgrades).
  * remctl-server now enables remctld by default.
  * Run remctld under tcpd and depend on tcpd.
  * Use a better method to optionally run make distclean.
  * Remove unused targets in debian/rules.
  * Use recommended indentation of Homepage link in long description.
  * Update copyright to my current format, remove the confusing clause
    about export that was removed from the upstream license, and add an
    explicit packaging copyright and license.
  * Update maintainer address.
  * Update standards version to 3.6.2 (no changes required).

 -- Russ Allbery <rra@debian.org>  Thu,  1 Dec 2005 17:26:08 -0800

remctl (1.9-1) unstable; urgency=high

  * New upstream release.
    - Fix serious bug when including directories of configuration files.

 -- Russ Allbery <rra@stanford.edu>  Tue, 10 May 2005 21:37:12 -0700

remctl (1.8-2) unstable; urgency=low

  * Depend on netbase for update-inetd.

 -- Russ Allbery <rra@stanford.edu>  Tue, 10 May 2005 18:01:01 -0700

remctl (1.8-1) unstable; urgency=low

  * New upstream release.
    - Support include and continuation lines in configuration files.
    - Default configuration file location is now /etc/remctl/remctl.conf.
    - Reduce the syslog noise unless -v is used.
    - Remove the misleading export clause from the license.
  * Add postinst and prerm to add a commented-out invocation of remctld to
    inetd.conf.
  * Install a sample remctl.conf in /etc/remctl that includes all
    fragments in /etc/remctl/conf.d.  Create /etc/remctl/conf.d and
    /etc/remctl/acl for the use of the local administrator.

 -- Russ Allbery <rra@stanford.edu>  Fri,  6 May 2005 08:52:37 -0700

remctl (1.7-2) unstable; urgency=low

  * Uploaded to Debian.  (Closes: #304747)
  * Use the recommended syntax for the homepage link in the description.

 -- Russ Allbery <rra@stanford.edu>  Fri, 15 Apr 2005 00:25:19 -0700

remctl (1.7-1) unstable; urgency=low

  * Initial release.

 -- Russ Allbery <rra@stanford.edu>  Wed, 23 Feb 2005 00:19:37 -0800
<|MERGE_RESOLUTION|>--- conflicted
+++ resolved
@@ -1,5 +1,4 @@
-<<<<<<< HEAD
-remctl (3.4-1~sbp60+1) stable; urgency=low
+remctl (3.6-1~sbp60+1) squeeze-backports; urgency=low
 
   * Backport to squeeze.
   * Remove dependency and use of dh-autoreconf and use the upstream build
@@ -8,8 +7,8 @@
   * Revert changes for the new Ruby packaging standards and reintroduce
     libremctl-ruby* packages as non-transitional packages.
 
- -- Russ Allbery <rra@debian.org>  Tue, 26 Mar 2013 18:56:37 -0700
-=======
+ -- Russ Allbery <rra@debian.org>  Sun, 18 Aug 2013 13:42:15 -0700
+
 remctl (3.6-1) unstable; urgency=low
 
   * New upstream release.
@@ -44,7 +43,6 @@
     to Build-Depends.
 
  -- Russ Allbery <rra@debian.org>  Sat, 11 May 2013 16:34:25 -0700
->>>>>>> 178b288d
 
 remctl (3.4-1) experimental; urgency=low
 
