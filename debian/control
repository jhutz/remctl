Source: remctl
Section: net
Priority: optional
Maintainer: Russ Allbery <rra@debian.org>
<<<<<<< HEAD
Build-Depends: debhelper (>= 9), libkrb5-dev, libkrb5-dev, libpcre3-dev,
 libperl-critic-perl, libtest-pod-perl, libtest-minimumversion-perl,
 libtest-pod-coverage-perl, libtest-strict-perl, libtest-synopsis-perl, 
 perl, php5-cli, php5-dev, python-all-dev, ruby1.8, ruby1.8-dev,
 ruby1.9.1, ruby1.9.1-dev
=======
Build-Depends: debhelper (>= 9),
 dh-autoreconf,
 dpkg-dev (>= 1.14.9),
 libevent-dev,
 libkrb5-dev,
 libpcre3-dev,
 libperl-critic-perl,
 libsystemd-daemon-dev [linux-any],
 libtest-pod-perl,
 libtest-minimumversion-perl,
 libtest-pod-coverage-perl,
 libtest-strict-perl,
 libtest-synopsis-perl,
 perl,
 php5-cli,
 php5-dev,
 pkg-config,
 python-all-dev,
 ruby1.9.1,
 ruby1.9.1-dev,
 ruby2.0,
 ruby2.0-dev
>>>>>>> 95fb587c
XS-Python-Version: >= 2.6
Standards-Version: 3.9.5
Homepage: http://www.eyrie.org/~eagle/software/remctl/
Vcs-Git: git://git.eyrie.org/kerberos/remctl.git -b debian
Vcs-Browser: http://git.eyrie.org/?p=kerberos/remctl.git

Package: libremctl1
Section: libs
Architecture: any
Depends: ${shlibs:Depends}, ${misc:Depends}
Description: Library for Kerberos-authenticated command execution
 remctl is a client/server protocol for executing specific commands on a
 remote system with Kerberos authentication.  The allowable commands must
 be listed in a server configuration file, and the executable run on the
 server may be mapped to any command name.  Each command is also
 associated with an ACL containing a list of Kerberos principals
 authorized to run that command.
 .
 This package contains the client libraries linked against MIT Kerberos.

Package: libremctl-dev
Section: libdevel
Priority: extra
Architecture: any
Depends: ${misc:Depends}, libremctl1 (= ${binary:Version})
Suggests: libkrb5-dev
Description: Development files for Kerberos-authenticated command execution
 remctl is a client/server protocol for executing specific commands on a
 remote system with Kerberos authentication.  The allowable commands must
 be listed in a server configuration file, and the executable run on the
 server may be mapped to any command name.  Each command is also
 associated with an ACL containing a list of Kerberos principals
 authorized to run that command.
 .
 This package contains the development files for client libraries linked
 against MIT Kerberos.

Package: remctl-client
Architecture: any
Depends: ${shlibs:Depends}, ${misc:Depends}
Description: Client for Kerberos-authenticated command execution
 remctl is a client/server protocol for executing specific commands on a
 remote system with Kerberos authentication.  The allowable commands must
 be listed in a server configuration file, and the executable run on the
 server may be mapped to any command name.  Each command is also
 associated with an ACL containing a list of Kerberos principals
 authorized to run that command.
 .
 This package contains the client program (remctl).

Package: remctl-server
Architecture: any
Depends: ${shlibs:Depends}, ${misc:Depends}, update-inetd | inet-superserver,
 netbase (>= 4.31)
Recommends: openbsd-inetd | inet-superserver, tcpd
Description: Server for Kerberos-authenticated command execution
 remctl is a client/server protocol for executing specific commands on a
 remote system with Kerberos authentication.  The allowable commands must
 be listed in a server configuration file, and the executable run on the
 server may be mapped to any command name.  Each command is also
 associated with an ACL containing a list of Kerberos principals
 authorized to run that command.
 .
 This package contains the server (remctld).

Package: libnet-remctl-perl
Section: perl
Architecture: any
Depends: ${shlibs:Depends}, ${perl:Depends}, ${misc:Depends}
Description: Perl client for Kerberos-authenticated command execution
 remctl is a client/server protocol for executing specific commands on a
 remote system with Kerberos authentication.  The allowable commands must
 be listed in a server configuration file, and the executable run on the
 server may be mapped to any command name.  Each command is also
 associated with an ACL containing a list of Kerberos principals
 authorized to run that command.
 .
 This package contains the Net::Remctl Perl library, which provides native
 Perl bindings for the libremctl client library.  It also contains the
 Net::Remctl::Backend module, which assists in writing remctl backends in
 Perl.

Package: php5-remctl
Section: php
Architecture: any
Depends: ${shlibs:Depends}, ${php:Depends}, ${misc:Depends}
Description: PECL module for Kerberos-authenticated command execution
 remctl is a client/server protocol for executing specific commands on a
 remote system with Kerberos authentication.  The allowable commands must
 be listed in a server configuration file, and the executable run on the
 server may be mapped to any command name.  Each command is also
 associated with an ACL containing a list of Kerberos principals
 authorized to run that command.
 .
 This package contains the PECL remctl module for PHP 5, which provides
 native PHP bindings for the libremctl client library.

Package: python-remctl
Section: python
Architecture: any
Depends: ${shlibs:Depends}, ${python:Depends}, ${misc:Depends}
Provides: ${python:Provides}
Description: Python extension for Kerberos-authenticated command execution
 remctl is a client/server protocol for executing specific commands on a
 remote system with Kerberos authentication.  The allowable commands must
 be listed in a server configuration file, and the executable run on the
 server may be mapped to any command name.  Each command is also
 associated with an ACL containing a list of Kerberos principals
 authorized to run that command.
 .
 This package contains the Python remctl extension, which provides native
 Python bindings for the libremctl client library.

Package: libremctl-ruby
Section: ruby
Architecture: all
Depends: ${misc:Depends}, libremctl-ruby1.8
Description: Ruby extension for Kerberos-authenticated command execution
 remctl is a client/server protocol for executing specific commands on a
 remote system with Kerberos authentication.  The allowable commands must
 be listed in a server configuration file, and the executable run on the
 server may be mapped to any command name.  Each command is also
 associated with an ACL containing a list of Kerberos principals
 authorized to run that command.
 .
 This package is a metapackage that depends on the Ruby bindings for the
 remctl client library for the default version of Ruby.

Package: libremctl-ruby1.8
Section: ruby
Architecture: any
<<<<<<< HEAD
Depends: ${shlibs:Depends}, ${misc:Depends}
Description: Ruby 1.8 extension for Kerberos-authenticated command execution
 remctl is a client/server protocol for executing specific commands on a
 remote system with Kerberos authentication.  The allowable commands must
 be listed in a server configuration file, and the executable run on the
 server may be mapped to any command name.  Each command is also
 associated with an ACL containing a list of Kerberos principals
 authorized to run that command.
 .
 This package contains the Ruby 1.8 remctl extension, which provides
 native Ruby bindings for the libremctl client library for Ruby 1.8.

Package: libremctl-ruby1.9.1
Section: ruby
Architecture: any
Depends: ${shlibs:Depends}, ${misc:Depends}
Description: Ruby 1.9.1 extension for Kerberos-authenticated command execution
=======
Depends: ${shlibs:Depends}, ${misc:Depends}, ruby | ruby-interpreter
Description: Ruby extension for Kerberos-authenticated command execution
>>>>>>> 95fb587c
 remctl is a client/server protocol for executing specific commands on a
 remote system with Kerberos authentication.  The allowable commands must
 be listed in a server configuration file, and the executable run on the
 server may be mapped to any command name.  Each command is also
 associated with an ACL containing a list of Kerberos principals
 authorized to run that command.
 .
 This package contains the Ruby 1.9.1 remctl extension, which provides
 native Ruby bindings for the libremctl client library for Ruby 1.9.1.<|MERGE_RESOLUTION|>--- conflicted
+++ resolved
@@ -2,21 +2,11 @@
 Section: net
 Priority: optional
 Maintainer: Russ Allbery <rra@debian.org>
-<<<<<<< HEAD
-Build-Depends: debhelper (>= 9), libkrb5-dev, libkrb5-dev, libpcre3-dev,
- libperl-critic-perl, libtest-pod-perl, libtest-minimumversion-perl,
- libtest-pod-coverage-perl, libtest-strict-perl, libtest-synopsis-perl, 
- perl, php5-cli, php5-dev, python-all-dev, ruby1.8, ruby1.8-dev,
- ruby1.9.1, ruby1.9.1-dev
-=======
 Build-Depends: debhelper (>= 9),
- dh-autoreconf,
- dpkg-dev (>= 1.14.9),
  libevent-dev,
  libkrb5-dev,
  libpcre3-dev,
  libperl-critic-perl,
- libsystemd-daemon-dev [linux-any],
  libtest-pod-perl,
  libtest-minimumversion-perl,
  libtest-pod-coverage-perl,
@@ -27,11 +17,10 @@
  php5-dev,
  pkg-config,
  python-all-dev,
+ ruby1.8,
+ ruby1.8-dev,
  ruby1.9.1,
- ruby1.9.1-dev,
- ruby2.0,
- ruby2.0-dev
->>>>>>> 95fb587c
+ ruby1.9.1-dev
 XS-Python-Version: >= 2.6
 Standards-Version: 3.9.5
 Homepage: http://www.eyrie.org/~eagle/software/remctl/
@@ -163,8 +152,7 @@
 Package: libremctl-ruby1.8
 Section: ruby
 Architecture: any
-<<<<<<< HEAD
-Depends: ${shlibs:Depends}, ${misc:Depends}
+Depends: ${shlibs:Depends}, ${misc:Depends}, ruby | ruby-interpreter
 Description: Ruby 1.8 extension for Kerberos-authenticated command execution
  remctl is a client/server protocol for executing specific commands on a
  remote system with Kerberos authentication.  The allowable commands must
@@ -181,10 +169,6 @@
 Architecture: any
 Depends: ${shlibs:Depends}, ${misc:Depends}
 Description: Ruby 1.9.1 extension for Kerberos-authenticated command execution
-=======
-Depends: ${shlibs:Depends}, ${misc:Depends}, ruby | ruby-interpreter
-Description: Ruby extension for Kerberos-authenticated command execution
->>>>>>> 95fb587c
  remctl is a client/server protocol for executing specific commands on a
  remote system with Kerberos authentication.  The allowable commands must
  be listed in a server configuration file, and the executable run on the
