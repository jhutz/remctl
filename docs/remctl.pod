--- conflicted
+++ resolved
@@ -124,26 +124,7 @@
 =head1 COPYRIGHT AND LICENSE
 
 Copyright 2002, 2003, 2004, 2005, 2006, 2007, 2008, 2009, 2010, 2011 The
-<<<<<<< HEAD
-Board of Trustees of the Leland Stanford Junior University.  All rights
-reserved.
-  
-Permission to use, copy, modify, and distribute this software and its
-documentation for any purpose and without fee is hereby granted, provided
-that the above copyright notice appear in all copies and that both that
-copyright notice and this permission notice appear in supporting
-documentation, and that the name of Stanford University not be used in
-advertising or publicity pertaining to distribution of the software
-without specific, written prior permission.  Stanford University makes no
-representations about the suitability of this software for any purpose.
-It is provided "as is" without express or implied warranty.
-
-THIS SOFTWARE IS PROVIDED "AS IS" AND WITHOUT ANY EXPRESS OR IMPLIED
-WARRANTIES, INCLUDING, WITHOUT LIMITATION, THE IMPLIED WARRANTIES OF
-MERCHANTABILITY AND FITNESS FOR A PARTICULAR PURPOSE.
-=======
 Board of Trustees of the Leland Stanford Junior University
->>>>>>> 3f512bac
 
 Copying and distribution of this file, with or without modification, are
 permitted in any medium without royalty provided the copyright notice and
