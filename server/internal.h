--- conflicted
+++ resolved
@@ -67,11 +67,8 @@
     char *user;                 /* Run executable as user. */
     uid_t uid;                  /* Run executable with this UID. */
     gid_t gid;                  /* Run executable with this GID. */
-<<<<<<< HEAD
-=======
     char *summary;              /* Argument that gives a command summary. */
     char *help;                 /* Argument that gives help for a command. */
->>>>>>> 3f512bac
     char **acls;                /* Full file names of ACL files. */
 };
 
