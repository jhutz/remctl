--- conflicted
+++ resolved
@@ -237,7 +237,6 @@
  * Given a configuration line, a command, and a subcommand, return true if
  * that command and subcommand match that configuration line and false
  * otherwise.  Handles the ALL and NULL special cases.
-<<<<<<< HEAD
  *
  * Empty commands are not yet supported by the rest of the code, but this
  * function copes in case that changes later.
@@ -267,130 +266,6 @@
 
 
 /*
- * Process an incoming command.  Check the configuration files and the ACL
- * file, and if appropriate, forks off the command.  Takes the argument vector
- * and the user principal, and a buffer into which to put the output from the
- * executable or any error message.  Returns 0 on success and a negative
- * integer on failure.
- *
- * Using the command and the subcommand, the following argument, a lookup in
- * the conf data structure is done to find the command executable and acl
- * file.  If the conf file, and subsequently the conf data structure contains
- * an entry for this command with subcommand equal to "ALL", that is a
- * wildcard match for any given subcommand.  The first argument is then
- * replaced with the actual program name to be executed.
-=======
->>>>>>> 3f512bac
- *
- * Empty commands are not yet supported by the rest of the code, but this
- * function copes in case that changes later.
- */
-<<<<<<< HEAD
-void
-server_run_command(struct client *client, struct config *config,
-                   struct iovec **argv)
-{
-    char *program;
-    char *path = NULL;
-    char *command = NULL;
-    char *subcommand = NULL;
-    struct confline *cline = NULL;
-    int stdin_pipe[2], stdout_pipe[2], stderr_pipe[2];
-    char **req_argv = NULL;
-    size_t count, i, j, stdin_arg;
-    bool ok;
-    int fd;
-    struct process process = { 0, { 0, 0 }, 0, NULL, -1, 0 };
-    const char *user = client->user;
-
-    /*
-     * We need at least one argument.  This is also rejected earlier when
-     * parsing the command and checking argc, but may as well be sure.
-     */
-    if (argv[0] == NULL) {
-        notice("empty command from user %s", user);
-        server_send_error(client, ERROR_BAD_COMMAND, "Invalid command token");
-        goto done;
-    }
-
-    /*
-     * Neither the command nor the subcommand may ever contain nuls.
-     * Arguments may only contain nuls if they're the argument being passed on
-     * standard input.
-     */
-    for (i = 0; argv[i] != NULL && i < 2; i++) {
-        if (memchr(argv[i]->iov_base, '\0', argv[i]->iov_len)) {
-            notice("%s from user %s contains nul octet",
-                   (i == 0) ? "command" : "subcommand", user);
-            server_send_error(client, ERROR_BAD_COMMAND,
-                              "Invalid command token");
-            goto done;
-        }
-    }
-
-    /* We need the command and subcommand as nul-terminated strings. */
-    command = xstrndup(argv[0]->iov_base, argv[0]->iov_len);
-    if (argv[1] != NULL)
-        subcommand = xstrndup(argv[1]->iov_base, argv[1]->iov_len);
-
-    /*
-     * Look up the command and the ACL file from the conf file structure in
-     * memory.  Commands with no subcommand argument will only match lines
-     * with the ALL wildcard.
-     */
-    for (i = 0; i < config->count; i++) {
-        cline = config->rules[i];
-        if (line_matches(cline, command, subcommand)) {
-            path = cline->program;
-            break;
-        }
-=======
-static bool
-line_matches(struct confline *cline, const char *command,
-             const char *subcommand)
-{
-    bool okay = false;
-
-    if (strcmp(cline->command, "ALL") == 0)
-        okay = true;
-    if (command != NULL && strcmp(cline->command, command) == 0)
-        okay = true;
-    if (command == NULL && strcmp(cline->command, "EMPTY") == 0)
-        okay = true;
-    if (okay) {
-        if (strcmp(cline->subcommand, "ALL") == 0)
-            return true;
-        if (subcommand != NULL && strcmp(cline->subcommand, subcommand) == 0)
-            return true;
-        if (subcommand == NULL && strcmp(cline->subcommand, "EMPTY") == 0)
-            return true;
->>>>>>> 3f512bac
-    }
-    return false;
-}
-
-<<<<<<< HEAD
-    /*
-     * Arguments may only contain nuls if they're the argument being passed on
-     * standard input.
-     */
-    for (i = 1; argv[i] != NULL; i++) {
-        if ((long) i == cline->stdin_arg)
-            continue;
-        if (argv[i + 1] == NULL && cline->stdin_arg == -1)
-            continue;
-        if (memchr(argv[i]->iov_base, '\0', argv[i]->iov_len)) {
-            notice("argument %lu from user %s contains nul octet",
-                   (unsigned long) i, user);
-            server_send_error(client, ERROR_BAD_COMMAND,
-                              "Invalid command token");
-            goto done;
-        }
-    }
-=======
->>>>>>> 3f512bac
-
-/*
  * Look up the matching configuration line for a command and subcommand.
  * Takes the configuration, a command, and a subcommand to match against
  * Returns the matching config line or NULL if none match.
@@ -400,59 +275,6 @@
 {
     size_t i;
 
-<<<<<<< HEAD
-    /*
-     * Check the command, aclfile, and the authorization of this client to
-     * run this command.
-     */
-    if (path == NULL) {
-        notice("unknown command %s%s%s from user %s", command,
-               (subcommand == NULL) ? "" : " ",
-               (subcommand == NULL) ? "" : subcommand, user);
-        server_send_error(client, ERROR_UNKNOWN_COMMAND, "Unknown command");
-        goto done;
-    }
-    if (!server_config_acl_permit(cline, user)) {
-        notice("access denied: user %s, command %s%s%s", user, command,
-               (subcommand == NULL) ? "" : " ",
-               (subcommand == NULL) ? "" : subcommand);
-        server_send_error(client, ERROR_ACCESS, "Access denied");
-        goto done;
-    }
-
-    /* Get ready to assemble the argv of the command. */
-    for (count = 0; argv[count] != NULL; count++)
-        ;
-    req_argv = xmalloc((count + 1) * sizeof(char *));
-
-    /*
-     * Get the real program name, and use it as the first argument in argv
-     * passed to the command.  Then build the rest of the argv for the
-     * command, splicing out the argument we're passing on stdin (if any).
-     */
-    program = strrchr(path, '/');
-    if (program == NULL)
-        program = path;
-    else
-        program++;
-    req_argv[0] = program;
-    if (cline->stdin_arg == -1)
-        stdin_arg = count - 1;
-    else
-        stdin_arg = (size_t) cline->stdin_arg;
-    for (i = 1, j = 1; i < count; i++) {
-        if (i == stdin_arg) {
-            process.input = argv[i];
-            continue;
-        }
-        if (argv[i]->iov_len == 0)
-            req_argv[j] = xstrdup("");
-        else
-            req_argv[j] = xstrndup(argv[i]->iov_base, argv[i]->iov_len);
-        j++;
-    }
-    req_argv[j] = NULL;
-=======
     for (i = 0; i < config->count; i++)
         if (line_matches(config->rules[i], command, subcommand))
             return config->rules[i];
@@ -478,7 +300,6 @@
     int stderr_pipe[2] = { -1, -1 };
     bool ok = false;
     int fd;
->>>>>>> 3f512bac
 
     /*
      * These pipes are used for communication with the child process that
@@ -489,11 +310,7 @@
         server_send_error(client, ERROR_INTERNAL, "Internal failure");
         goto done;
     }
-<<<<<<< HEAD
-    if (process.input != NULL && pipe(stdin_pipe) != 0) {
-=======
     if (process->input != NULL && pipe(stdin_pipe) != 0) {
->>>>>>> 3f512bac
         syswarn("cannot create stdin pipe");
         server_send_error(client, ERROR_INTERNAL, "Internal failure");
         goto done;
@@ -533,19 +350,12 @@
          * instead.  Ignore failure here, since it probably won't matter and
          * worst case is that we leave stdin closed.
          */
-<<<<<<< HEAD
-        if (process.input != NULL) {
-            dup2(stdin_pipe[0], 0);
-            close(stdin_pipe[0]);
-            close(stdin_pipe[1]);
-=======
         if (process->input != NULL) {
             dup2(stdin_pipe[0], 0);
             close(stdin_pipe[0]);
             stdin_pipe[0] = -1;
             close(stdin_pipe[1]);
             stdin_pipe[0] = -1;
->>>>>>> 3f512bac
         } else {
             close(0);
             fd = open("/dev/null", O_RDONLY);
@@ -624,16 +434,11 @@
         close(stdout_pipe[1]);
         stdout_pipe[1] = -1;
         close(stderr_pipe[1]);
-<<<<<<< HEAD
-        if (process.input != NULL)
-            close(stdin_pipe[0]);
-=======
         stderr_pipe[1] = -1;
         if (process->input != NULL) {
             close(stdin_pipe[0]);
             stdin_pipe[0] = -1;
         }
->>>>>>> 3f512bac
 
         /*
          * Unblock the read ends of the output pipes, to enable us to read
@@ -643,33 +448,13 @@
          */
         fdflag_nonblocking(stdout_pipe[0], true);
         fdflag_nonblocking(stderr_pipe[0], true);
-<<<<<<< HEAD
-        if (process.input != NULL)
-=======
         if (process->input != NULL)
->>>>>>> 3f512bac
             fdflag_nonblocking(stdin_pipe[1], true);
 
         /*
          * This collects output from both pipes iteratively, while the child
          * is executing, and processes it.  It also sends input data if we
          * have any.
-<<<<<<< HEAD
-         */
-        process.fds[0] = stdout_pipe[0];
-        process.fds[1] = stderr_pipe[0];
-        if (process.input != NULL)
-            process.stdin_fd = stdin_pipe[1];
-        ok = server_process_output(client, &process);
-        close(process.fds[0]);
-        close(process.fds[1]);
-        if (process.input != NULL)
-            close(process.stdin_fd);
-        if (!process.reaped)
-            waitpid(process.pid, &process.status, 0);
-        if (WIFEXITED(process.status))
-            process.status = (signed int) WEXITSTATUS(process.status);
-=======
          */
         process->fds[0] = stdout_pipe[0];
         process->fds[1] = stderr_pipe[0];
@@ -774,7 +559,6 @@
     if (ok_any) {
         if (client->protocol == 1)
             server_v1_send_output(client, status_all);
->>>>>>> 3f512bac
         else
             server_v2_send_status(client, status_all);
     } else {
@@ -826,8 +610,6 @@
             process->input = argv[i];
             continue;
         }
-<<<<<<< HEAD
-=======
         if (argv[i]->iov_len == 0)
             req_argv[j] = xstrdup("");
         else
@@ -1037,7 +819,6 @@
             server_v1_send_output(client, process.status);
         else
             server_v2_send_status(client, process.status);
->>>>>>> 3f512bac
     }
 
  done:
@@ -1045,16 +826,10 @@
         free(command);
     if (subcommand != NULL)
         free(subcommand);
-<<<<<<< HEAD
-    if (req_argv != NULL) {
-        i = 1;
-        while (req_argv[i] != NULL) {
-=======
     if (helpsubcommand != NULL)
         free(helpsubcommand);
     if (req_argv != NULL) {
         for (i = 0; req_argv[i] != NULL; i++)
->>>>>>> 3f512bac
             free(req_argv[i]);
         free(req_argv);
     }
