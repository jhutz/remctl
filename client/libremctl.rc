// Windows resources for the libremctl DLL.
//
// Copyright 2008 Matthew Loar
// Copyright 2008
//     The Board of Trustees of the Leland Stanford Junior University
//
// See LICENSE for licensing terms.

#include <config.h>
#include <winver.h>
#include <winresrc.h>
//
// Version
//

VS_VERSION_INFO		VERSIONINFO
  FILEVERSION		VERSION_MAJOR,VERSION_MINOR,0,0
  PRODUCTVERSION	VERSION_MAJOR,VERSION_MINOR,0,0
  FILEFLAGSMASK		VS_FFI_FILEFLAGSMASK

#ifdef DEBUG
  FILEFLAGS		 VS_FF_DEBUG
#endif

  FILEOS		VOS__WINDOWS32
  FILETYPE		VFT_APP
  FILESUBTYPE		0x0L
BEGIN
  BLOCK "StringFileInfo"
  BEGIN
    // 0x0409 == U.S. English; 0x04E4 => Windows Multilingual
    BLOCK "040904E4"
    BEGIN
	VALUE "CompanyName",		"\0"
	VALUE "FileDescription",	"remctl\0"
	VALUE "FileVersion",		VERSION_MAJOR_STR ", " VERSION_MINOR_STR ", 0, 0\0"
	VALUE "InternalName",		"REMCTL\0"
<<<<<<< HEAD
	VALUE "LegalCopyright",		"Copyright 2002-2011 The Board of Trustees of the Leland Stanford Junior University.\0"
=======
	VALUE "LegalCopyright",		"Copyright 2002-2012 The Board of Trustees of the Leland Stanford Junior University.\0"
>>>>>>> 3f512bac
	VALUE "LegalTrademarks",	"\0"
	VALUE "OriginalFilename",	"REMCTL.DLL\0"
	VALUE "ProductName",		"remctl\0"
	VALUE "ProductVersion",		VERSION_MAJOR_STR ", " VERSION_MINOR_STR ", 0, 0\0"
    END
  END
  BLOCK "VarFileInfo"
  BEGIN
	VALUE "Translation", 0x409, 0x4E4
  END
END<|MERGE_RESOLUTION|>--- conflicted
+++ resolved
@@ -35,11 +35,7 @@
 	VALUE "FileDescription",	"remctl\0"
 	VALUE "FileVersion",		VERSION_MAJOR_STR ", " VERSION_MINOR_STR ", 0, 0\0"
 	VALUE "InternalName",		"REMCTL\0"
-<<<<<<< HEAD
-	VALUE "LegalCopyright",		"Copyright 2002-2011 The Board of Trustees of the Leland Stanford Junior University.\0"
-=======
 	VALUE "LegalCopyright",		"Copyright 2002-2012 The Board of Trustees of the Leland Stanford Junior University.\0"
->>>>>>> 3f512bac
 	VALUE "LegalTrademarks",	"\0"
 	VALUE "OriginalFilename",	"REMCTL.DLL\0"
 	VALUE "ProductName",		"remctl\0"
